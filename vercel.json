{
<<<<<<< HEAD
    "version": 2,
    "builds": [
      {
        "src": "backend/src/server.js",
        "use": "@vercel/node"
      }
    ],
    "routes": [
      {
        "src": "/api/(.*)",
        "dest": "backend/src/server.js",
        "methods": ["GET", "POST", "PUT", "DELETE", "PATCH", "OPTIONS"],
        "headers": {
          "Access-Control-Allow-Origin": "*",
          "Access-Control-Allow-Methods": "GET,POST,PUT,DELETE,PATCH,OPTIONS",
          "Access-Control-Allow-Headers": "*",
          "Access-Control-Allow-Credentials": "true"
        }
      },
      {
        "src": "/(.*)",
        "dest": "backend/src/server.js"
      }
    ]
  } 
=======
  "version": 2,
  "builds": [
    {
      "src": "./backend/src/server.js",
      "use": "@vercel/node"
    }
  ],
  "routes": [
    {
      "src": "/(.*)",
      "dest": "./backend/src/server.js"
    }
  ]
} 
>>>>>>> 74809556
<|MERGE_RESOLUTION|>--- conflicted
+++ resolved
@@ -1,31 +1,4 @@
 {
-<<<<<<< HEAD
-    "version": 2,
-    "builds": [
-      {
-        "src": "backend/src/server.js",
-        "use": "@vercel/node"
-      }
-    ],
-    "routes": [
-      {
-        "src": "/api/(.*)",
-        "dest": "backend/src/server.js",
-        "methods": ["GET", "POST", "PUT", "DELETE", "PATCH", "OPTIONS"],
-        "headers": {
-          "Access-Control-Allow-Origin": "*",
-          "Access-Control-Allow-Methods": "GET,POST,PUT,DELETE,PATCH,OPTIONS",
-          "Access-Control-Allow-Headers": "*",
-          "Access-Control-Allow-Credentials": "true"
-        }
-      },
-      {
-        "src": "/(.*)",
-        "dest": "backend/src/server.js"
-      }
-    ]
-  } 
-=======
   "version": 2,
   "builds": [
     {
@@ -39,5 +12,4 @@
       "dest": "./backend/src/server.js"
     }
   ]
-} 
->>>>>>> 74809556
+} 