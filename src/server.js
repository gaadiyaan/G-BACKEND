const express = require('express');
const cors = require('cors');
const path = require('path');
require('dotenv').config();
const fs = require('fs');

const app = express();

// CORS configuration
app.use(cors({
    origin: [
        'https://gaadiyaan.com',
        'http://localhost:5500',
        'http://127.0.0.1:5500',
        'http://localhost:5506',
        'http://127.0.0.1:5506'
    ],
    methods: ['GET', 'POST', 'PUT', 'DELETE', 'OPTIONS', 'PATCH'],
    allowedHeaders: ['Content-Type', 'Authorization', 'Origin', 'X-Requested-With', 'Accept'],
    credentials: true
}));

// Basic middleware
app.use(express.json({ limit: '50mb' }));
app.use(express.urlencoded({ extended: true, limit: '50mb' }));

// Serve static files from uploads directory
const uploadsPath = path.join(__dirname, '../../uploads');
console.log('Uploads directory path:', uploadsPath);
if (!fs.existsSync(uploadsPath)) {
    fs.mkdirSync(uploadsPath, { recursive: true });
}
app.use('/uploads', express.static(uploadsPath));

<<<<<<< HEAD
// Serve static assets
const assetsPath = path.join(__dirname, 'assets');
console.log('Assets directory path:', assetsPath);
if (!fs.existsSync(assetsPath)) {
    fs.mkdirSync(assetsPath, { recursive: true });
}
app.use('/assets', express.static(assetsPath));

=======
>>>>>>> 6c3b8245
// Routes
const vehicleRoutes = require('./routes/vehicle.routes');
app.use('/api/vehicles', vehicleRoutes);

// Basic route for testing
app.get('/', (req, res) => {
  res.json({
    message: 'Welcome to Gaadiyaan API',
    env: process.env.NODE_ENV,
    database: process.env.DB_HOST ? 'configured' : 'not configured'
  });
});

// Error handling middleware
app.use((err, req, res, next) => {
  console.error('Error details:', err);
  res.status(500).json({
    success: false,
    message: 'Something went wrong!',
    error: err.message
  });
});

// Start server
const PORT = process.env.PORT || 3000;
app.listen(PORT, () => {
  console.log(`Server is running on port ${PORT}`);
});

// Export the Express app
module.exports = app;

<|MERGE_RESOLUTION|>--- conflicted
+++ resolved
@@ -1,10 +1,26 @@
 const express = require('express');
+const cors = require('cors');
 const cors = require('cors');
 const path = require('path');
 require('dotenv').config();
 const fs = require('fs');
+const fs = require('fs');
 
 const app = express();
+
+// CORS configuration
+app.use(cors({
+    origin: [
+        'https://gaadiyaan.com',
+        'http://localhost:5500',
+        'http://127.0.0.1:5500',
+        'http://localhost:5506',
+        'http://127.0.0.1:5506'
+    ],
+    methods: ['GET', 'POST', 'PUT', 'DELETE', 'OPTIONS', 'PATCH'],
+    allowedHeaders: ['Content-Type', 'Authorization', 'Origin', 'X-Requested-With', 'Accept'],
+    credentials: true
+}));
 
 // CORS configuration
 app.use(cors({
@@ -32,7 +48,6 @@
 }
 app.use('/uploads', express.static(uploadsPath));
 
-<<<<<<< HEAD
 // Serve static assets
 const assetsPath = path.join(__dirname, 'assets');
 console.log('Assets directory path:', assetsPath);
@@ -41,8 +56,6 @@
 }
 app.use('/assets', express.static(assetsPath));
 
-=======
->>>>>>> 6c3b8245
 // Routes
 const vehicleRoutes = require('./routes/vehicle.routes');
 app.use('/api/vehicles', vehicleRoutes);
@@ -75,3 +88,6 @@
 // Export the Express app
 module.exports = app;
 
+
+
+
